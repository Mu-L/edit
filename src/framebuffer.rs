--- conflicted
+++ resolved
@@ -9,10 +9,8 @@
 use std::ptr;
 use std::slice::ChunksExact;
 
-<<<<<<< HEAD
 use crate::sys::{self, DrawingOp};
 
-=======
 use crate::arena::{Arena, ArenaString};
 use crate::helpers::{CoordType, Point, Rect, Size};
 use crate::oklab::{oklab_blend, srgb_to_oklab};
@@ -34,7 +32,6 @@
 const CACHE_TABLE_SHIFT: usize = usize::BITS as usize - CACHE_TABLE_LOG2_SIZE;
 
 /// Standard 16 VT & default foreground/background colors.
->>>>>>> c031f224
 #[derive(Clone, Copy)]
 pub enum IndexedColor {
     Black,
@@ -525,7 +522,6 @@
 
         result
     }
-<<<<<<< HEAD
 
     pub fn render_dop(&mut self) {
         let idx = self.frame_counter & 1;
@@ -672,7 +668,7 @@
             }
 
             let line_bytes = back_line.as_bytes();
-            let mut cfg = ucd::MeasurementConfig::new(&line_bytes);
+            let mut cfg = MeasurementConfig::new(&line_bytes);
             let mut chunk_end = 0;
 
             sys::move_cursor(0, y as usize);
@@ -713,7 +709,7 @@
                         }
                     }
                     */
-                    if diff.underlined() {
+                    if diff.is(Attributes::Underlined) {
                         cch = true;
                     }
                     last_attr = attr;
@@ -723,7 +719,7 @@
                 {
                     //let (mut f, mut b) = (last_fg, last_bg);
                     let (mut f, mut b) = (fg, bg);
-                    if attr.underlined() {
+                    if attr.is(Attributes::Underlined) {
                         std::mem::swap(&mut f, &mut b);
                     }
                     sys::set_color(f, b);
@@ -757,9 +753,6 @@
             sys::set_cursor(false);
         }
     }
-}
-=======
->>>>>>> c031f224
 
     fn format_color(&self, dst: &mut ArenaString, fg: bool, mut color: u32) {
         let typ = if fg { '3' } else { '4' };
